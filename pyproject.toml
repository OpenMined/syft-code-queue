--- conflicted
+++ resolved
@@ -26,11 +26,8 @@
     "pathlib",
     "click>=8.0.0",
     "tabulate>=0.9.0",
-<<<<<<< HEAD
     "pyyaml>=6.0.0",
-=======
     "syft-perm>=0.1.0",
->>>>>>> acfa73d7
 ]
 
 [project.optional-dependencies]
